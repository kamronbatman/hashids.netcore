--- conflicted
+++ resolved
@@ -80,18 +80,6 @@
             _numberPowers = PrecalculateNumberPowers(_alphabet.Length);
         }
 
-        private long[] PrecalculateNumberPowers(int number)
-        {
-            var powers = new long[NumberPowersCount];
-            powers[0] = 1;
-            for (var i = 1; i < NumberPowersCount; i++)
-            {
-                powers[i] = powers[i - 1] * number;
-            }
-
-            return powers;
-        }
-
         private void SetupSeps()
         {
             // seps should contain only characters present in alphabet; 
@@ -313,21 +301,15 @@
                 buffer.ReturnToPool();
             }
 
-<<<<<<< HEAD
             return builder.ToString();
         }
 
-        private char[] CreatePooledBuffer(int alphabetLength, char lottery)
+        private char[] CreateBuffer(int alphabetLength, char lottery)
         {
             var buffer = System.Buffers.ArrayPool<char>.Shared.Rent(alphabetLength);
             buffer[0] = lottery;
             Array.Copy(_salt, 0, buffer, 1, Math.Min(_salt.Length, alphabetLength - 1));
             return buffer;
-=======
-            var result = builder.ToString();
-            _sbPool.Return(builder);
-            return result;
->>>>>>> 21d2ec02
         }
 
         private char[] Hash(long input, char[] alphabet, int alphabetLength)
@@ -351,11 +333,7 @@
             for (var i = 0; i < input.Length; i++)
             {
                 var pos = Array.IndexOf(alphabet, input[i]);
-<<<<<<< HEAD
-                number += pos * _numberPowers[input.Length - i - 1];
-=======
                 number = number * alphabetLength + pos;
->>>>>>> 21d2ec02
             }
 
             return number;
